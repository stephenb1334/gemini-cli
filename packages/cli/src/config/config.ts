/**
 * @license
 * Copyright 2025 Google LLC
 * SPDX-License-Identifier: Apache-2.0
 */

import yargs from 'yargs/yargs';
import { hideBin } from 'yargs/helpers';
import process from 'node:process';
import type { TelemetryTarget } from '@google/gemini-cli-core';
import {
  Config,
  loadServerHierarchicalMemory,
  setGeminiMdFilename as setServerGeminiMdFilename,
  getCurrentGeminiMdFilename,
  ApprovalMode,
  DEFAULT_GEMINI_MODEL,
  DEFAULT_GEMINI_EMBEDDING_MODEL,
  FileDiscoveryService,
<<<<<<< HEAD
=======
  TelemetryTarget,
  MCPServerConfig,
>>>>>>> c313c3de
} from '@google/gemini-cli-core';
import type { Settings } from './settings.js';

import type { Extension } from './extension.js';
import { filterActiveExtensions } from './extension.js';
import { getCliVersion } from '../utils/version.js';
import { loadSandboxConfig } from './sandboxConfig.js';

// Simple console logger for now - replace with actual logger if available
const logger = {
  // eslint-disable-next-line @typescript-eslint/no-explicit-any
  debug: (...args: any[]) => console.debug('[DEBUG]', ...args),
  // eslint-disable-next-line @typescript-eslint/no-explicit-any
  warn: (...args: any[]) => console.warn('[WARN]', ...args),
  // eslint-disable-next-line @typescript-eslint/no-explicit-any
  error: (...args: any[]) => console.error('[ERROR]', ...args),
};

export interface CliArgs {
  model: string | undefined;
  sandbox: boolean | string | undefined;
  sandboxImage: string | undefined;
  debug: boolean | undefined;
  prompt: string | undefined;
  promptInteractive: string | undefined;
  allFiles: boolean | undefined;
  all_files: boolean | undefined;
  showMemoryUsage: boolean | undefined;
  show_memory_usage: boolean | undefined;
  yolo: boolean | undefined;
  telemetry: boolean | undefined;
  checkpointing: boolean | undefined;
  telemetryTarget: string | undefined;
  telemetryOtlpEndpoint: string | undefined;
  telemetryLogPrompts: boolean | undefined;
  allowedMcpServerNames: string[] | undefined;
  extensions: string[] | undefined;
  listExtensions: boolean | undefined;
  ideMode: boolean | undefined;
}

export async function parseArguments(): Promise<CliArgs> {
  const yargsInstance = yargs(hideBin(process.argv))
    .scriptName('gemini')
    .usage(
      '$0 [options]',
      'Gemini CLI - Launch an interactive CLI, use -p/--prompt for non-interactive mode',
    )
    .option('model', {
      alias: 'm',
      type: 'string',
      description: `Model`,
      default: process.env.GEMINI_MODEL || DEFAULT_GEMINI_MODEL,
    })
    .option('prompt', {
      alias: 'p',
      type: 'string',
      description: 'Prompt. Appended to input on stdin (if any).',
    })
    .option('prompt-interactive', {
      alias: 'i',
      type: 'string',
      description:
        'Execute the provided prompt and continue in interactive mode',
    })
    .option('sandbox', {
      alias: 's',
      type: 'boolean',
      description: 'Run in sandbox?',
    })
    .option('sandbox-image', {
      type: 'string',
      description: 'Sandbox image URI.',
    })
    .option('debug', {
      alias: 'd',
      type: 'boolean',
      description: 'Run in debug mode?',
      default: false,
    })
    .option('all-files', {
      alias: ['a'],
      type: 'boolean',
      description: 'Include ALL files in context?',
      default: false,
    })
    .option('all_files', {
      type: 'boolean',
      description: 'Include ALL files in context?',
      default: false,
    })
    .deprecateOption(
      'all_files',
      'Use --all-files instead. We will be removing --all_files in the coming weeks.',
    )
    .option('show-memory-usage', {
      type: 'boolean',
      description: 'Show memory usage in status bar',
      default: false,
    })
    .option('show_memory_usage', {
      type: 'boolean',
      description: 'Show memory usage in status bar',
      default: false,
    })
    .deprecateOption(
      'show_memory_usage',
      'Use --show-memory-usage instead. We will be removing --show_memory_usage in the coming weeks.',
    )
    .option('yolo', {
      alias: 'y',
      type: 'boolean',
      description:
        'Automatically accept all actions (aka YOLO mode, see https://www.youtube.com/watch?v=xvFZjo5PgG0 for more details)?',
      default: false,
    })
    .option('telemetry', {
      type: 'boolean',
      description:
        'Enable telemetry? This flag specifically controls if telemetry is sent. Other --telemetry-* flags set specific values but do not enable telemetry on their own.',
    })
    .option('telemetry-target', {
      type: 'string',
      choices: ['local', 'gcp'],
      description:
        'Set the telemetry target (local or gcp). Overrides settings files.',
    })
    .option('telemetry-otlp-endpoint', {
      type: 'string',
      description:
        'Set the OTLP endpoint for telemetry. Overrides environment variables and settings files.',
    })
    .option('telemetry-log-prompts', {
      type: 'boolean',
      description:
        'Enable or disable logging of user prompts for telemetry. Overrides settings files.',
    })
    .option('checkpointing', {
      alias: 'c',
      type: 'boolean',
      description: 'Enables checkpointing of file edits',
      default: false,
    })
    .option('allowed-mcp-server-names', {
      type: 'array',
      string: true,
      description: 'Allowed MCP server names',
    })
    .option('extensions', {
      alias: 'e',
      type: 'array',
      string: true,
      description:
        'A list of extensions to use. If not provided, all extensions are used.',
    })
    .option('list-extensions', {
      alias: 'l',
      type: 'boolean',
      description: 'List all available extensions and exit.',
    })
    .option('ide-mode', {
      type: 'boolean',
      description: 'Run in IDE mode?',
    })

    .version(await getCliVersion()) // This will enable the --version flag based on package.json
    .alias('v', 'version')
    .help()
    .alias('h', 'help')
    .strict()
    .check((argv) => {
      if (argv.prompt && argv.promptInteractive) {
        throw new Error(
          'Cannot use both --prompt (-p) and --prompt-interactive (-i) together',
        );
      }
      return true;
    });

  yargsInstance.wrap(yargsInstance.terminalWidth());
  return yargsInstance.argv;
}

// This function is now a thin wrapper around the server's implementation.
// It's kept in the CLI for now as App.tsx directly calls it for memory refresh.
// TODO: Consider if App.tsx should get memory via a server call or if Config should refresh itself.
export async function loadHierarchicalGeminiMemory(
  currentWorkingDirectory: string,
  debugMode: boolean,
  fileService: FileDiscoveryService,
  extensionContextFilePaths: string[] = [],
): Promise<{ memoryContent: string; fileCount: number }> {
  if (debugMode) {
    logger.debug(
      `CLI: Delegating hierarchical memory load to server for CWD: ${currentWorkingDirectory}`,
    );
  }
  // Directly call the server function.
  // The server function will use its own homedir() for the global path.
  return loadServerHierarchicalMemory(
    currentWorkingDirectory,
    debugMode,
    fileService,
    extensionContextFilePaths,
  );
}

export async function loadCliConfig(
  settings: Settings,
  extensions: Extension[],
  sessionId: string,
  argv: CliArgs,
): Promise<Config> {
  const debugMode =
    argv.debug ||
    [process.env.DEBUG, process.env.DEBUG_MODE].some(
      (v) => v === 'true' || v === '1',
    );

  const ideMode =
    (argv.ideMode ?? settings.ideMode ?? false) &&
    process.env.TERM_PROGRAM === 'vscode' &&
    !process.env.SANDBOX;

  const activeExtensions = filterActiveExtensions(
    extensions,
    argv.extensions || [],
  );

  // Set the context filename in the server's memoryTool module BEFORE loading memory
  // TODO(b/343434939): This is a bit of a hack. The contextFileName should ideally be passed
  // directly to the Config constructor in core, and have core handle setGeminiMdFilename.
  // However, loadHierarchicalGeminiMemory is called *before* createServerConfig.
  if (settings.contextFileName) {
    setServerGeminiMdFilename(settings.contextFileName);
  } else {
    // Reset to default if not provided in settings.
    setServerGeminiMdFilename(getCurrentGeminiMdFilename());
  }

  const extensionContextFilePaths = activeExtensions.flatMap(
    (e) => e.contextFiles,
  );

  const fileService = new FileDiscoveryService(process.cwd());
  // Call the (now wrapper) loadHierarchicalGeminiMemory which calls the server's version
  const { memoryContent, fileCount } = await loadHierarchicalGeminiMemory(
    process.cwd(),
    debugMode,
    fileService,
    extensionContextFilePaths,
  );

  let mcpServers = mergeMcpServers(settings, activeExtensions);
  const excludeTools = mergeExcludeTools(settings, activeExtensions);

  if (argv.allowedMcpServerNames) {
    const allowedNames = new Set(argv.allowedMcpServerNames.filter(Boolean));
    if (allowedNames.size > 0) {
      mcpServers = Object.fromEntries(
        Object.entries(mcpServers).filter(([key]) => allowedNames.has(key)),
      );
    } else {
      mcpServers = {};
    }
  }

  if (ideMode) {
    mcpServers['_ide_server'] = new MCPServerConfig(
      undefined, // command
      undefined, // args
      undefined, // env
      undefined, // cwd
      undefined, // url
      'http://localhost:3000/mcp', // httpUrl
      undefined, // headers
      undefined, // tcp
      undefined, // timeout
      false, // trust
      'IDE connection', // description
      undefined, // includeTools
      undefined, // excludeTools
    );
  }

  const sandboxConfig = await loadSandboxConfig(settings, argv);

  return new Config({
    sessionId,
    embeddingModel: DEFAULT_GEMINI_EMBEDDING_MODEL,
    sandbox: sandboxConfig,
    targetDir: process.cwd(),
    debugMode,
    question: argv.promptInteractive || argv.prompt || '',
    fullContext: argv.allFiles || argv.all_files || false,
    coreTools: settings.coreTools || undefined,
    excludeTools,
    toolDiscoveryCommand: settings.toolDiscoveryCommand,
    toolCallCommand: settings.toolCallCommand,
    mcpServerCommand: settings.mcpServerCommand,
    mcpServers,
    userMemory: memoryContent,
    geminiMdFileCount: fileCount,
    approvalMode: argv.yolo || false ? ApprovalMode.YOLO : ApprovalMode.DEFAULT,
    showMemoryUsage:
      argv.showMemoryUsage ||
      argv.show_memory_usage ||
      settings.showMemoryUsage ||
      false,
    accessibility: settings.accessibility,
    telemetry: {
      enabled: argv.telemetry ?? settings.telemetry?.enabled,
      target: (argv.telemetryTarget ??
        settings.telemetry?.target) as TelemetryTarget,
      otlpEndpoint:
        argv.telemetryOtlpEndpoint ??
        process.env.OTEL_EXPORTER_OTLP_ENDPOINT ??
        settings.telemetry?.otlpEndpoint,
      logPrompts: argv.telemetryLogPrompts ?? settings.telemetry?.logPrompts,
    },
    usageStatisticsEnabled: settings.usageStatisticsEnabled ?? true,
    // Git-aware file filtering settings
    fileFiltering: {
      respectGitIgnore: settings.fileFiltering?.respectGitIgnore,
      enableRecursiveFileSearch:
        settings.fileFiltering?.enableRecursiveFileSearch,
    },
    checkpointing: argv.checkpointing || settings.checkpointing?.enabled,
    proxy:
      process.env.HTTPS_PROXY ||
      process.env.https_proxy ||
      process.env.HTTP_PROXY ||
      process.env.http_proxy,
    cwd: process.cwd(),
    fileDiscoveryService: fileService,
    bugCommand: settings.bugCommand,
    model: argv.model!,
    extensionContextFilePaths,
    maxSessionTurns: settings.maxSessionTurns ?? -1,
    listExtensions: argv.listExtensions || false,
    activeExtensions: activeExtensions.map((e) => ({
      name: e.config.name,
      version: e.config.version,
    })),
    noBrowser: !!process.env.NO_BROWSER,
    ideMode,
  });
}

function mergeMcpServers(settings: Settings, extensions: Extension[]) {
  const mcpServers = { ...(settings.mcpServers || {}) };
  for (const extension of extensions) {
    Object.entries(extension.config.mcpServers || {}).forEach(
      ([key, server]) => {
        if (mcpServers[key]) {
          logger.warn(
            `Skipping extension MCP config for server with key "${key}" as it already exists.`,
          );
          return;
        }
        mcpServers[key] = server;
      },
    );
  }
  return mcpServers;
}

function mergeExcludeTools(
  settings: Settings,
  extensions: Extension[],
): string[] {
  const allExcludeTools = new Set(settings.excludeTools || []);
  for (const extension of extensions) {
    for (const tool of extension.config.excludeTools || []) {
      allExcludeTools.add(tool);
    }
  }
  return [...allExcludeTools];
}<|MERGE_RESOLUTION|>--- conflicted
+++ resolved
@@ -17,11 +17,7 @@
   DEFAULT_GEMINI_MODEL,
   DEFAULT_GEMINI_EMBEDDING_MODEL,
   FileDiscoveryService,
-<<<<<<< HEAD
-=======
-  TelemetryTarget,
   MCPServerConfig,
->>>>>>> c313c3de
 } from '@google/gemini-cli-core';
 import type { Settings } from './settings.js';
 
