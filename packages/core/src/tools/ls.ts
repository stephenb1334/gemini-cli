/**
 * @license
 * Copyright 2025 Google LLC
 * SPDX-License-Identifier: Apache-2.0
 */

import fs from 'fs';
import path from 'path';
import type { ToolResult } from './tools.js';
import { BaseTool } from './tools.js';
import { Type } from '@google/genai';
import { SchemaValidator } from '../utils/schemaValidator.js';
import { makeRelative, shortenPath } from '../utils/paths.js';
<<<<<<< HEAD
import type { Config } from '../config/config.js';
=======
import { Config } from '../config/config.js';
import { isWithinRoot } from '../utils/fileUtils.js';
>>>>>>> f5d52135

/**
 * Parameters for the LS tool
 */
export interface LSToolParams {
  /**
   * The absolute path to the directory to list
   */
  path: string;

  /**
   * Array of glob patterns to ignore (optional)
   */
  ignore?: string[];

  /**
   * Whether to respect .gitignore patterns (optional, defaults to true)
   */
  respect_git_ignore?: boolean;
}

/**
 * File entry returned by LS tool
 */
export interface FileEntry {
  /**
   * Name of the file or directory
   */
  name: string;

  /**
   * Absolute path to the file or directory
   */
  path: string;

  /**
   * Whether this entry is a directory
   */
  isDirectory: boolean;

  /**
   * Size of the file in bytes (0 for directories)
   */
  size: number;

  /**
   * Last modified timestamp
   */
  modifiedTime: Date;
}

/**
 * Implementation of the LS tool logic
 */
export class LSTool extends BaseTool<LSToolParams, ToolResult> {
  static readonly Name = 'list_directory';

  constructor(private config: Config) {
    super(
      LSTool.Name,
      'ReadFolder',
      'Lists the names of files and subdirectories directly within a specified directory path. Can optionally ignore entries matching provided glob patterns.',
      {
        properties: {
          path: {
            description:
              'The absolute path to the directory to list (must be absolute, not relative)',
            type: Type.STRING,
          },
          ignore: {
            description: 'List of glob patterns to ignore',
            items: {
              type: Type.STRING,
            },
            type: Type.ARRAY,
          },
          respect_git_ignore: {
            description:
              'Optional: Whether to respect .gitignore patterns when listing files. Only available in git repositories. Defaults to true.',
            type: Type.BOOLEAN,
          },
        },
        required: ['path'],
        type: Type.OBJECT,
      },
    );
  }

  /**
   * Validates the parameters for the tool
   * @param params Parameters to validate
   * @returns An error message string if invalid, null otherwise
   */
  validateToolParams(params: LSToolParams): string | null {
    const errors = SchemaValidator.validate(this.schema.parameters, params);
    if (errors) {
      return errors;
    }
    if (!path.isAbsolute(params.path)) {
      return `Path must be absolute: ${params.path}`;
    }
    if (!isWithinRoot(params.path, this.config.getTargetDir())) {
      return `Path must be within the root directory (${this.config.getTargetDir()}): ${params.path}`;
    }
    return null;
  }

  /**
   * Checks if a filename matches any of the ignore patterns
   * @param filename Filename to check
   * @param patterns Array of glob patterns to check against
   * @returns True if the filename should be ignored
   */
  private shouldIgnore(filename: string, patterns?: string[]): boolean {
    if (!patterns || patterns.length === 0) {
      return false;
    }
    for (const pattern of patterns) {
      // Convert glob pattern to RegExp
      const regexPattern = pattern
        .replace(/[.+^${}()|[\]\\]/g, '\\$&')
        .replace(/\*/g, '.*')
        .replace(/\?/g, '.');
      const regex = new RegExp(`^${regexPattern}$`);
      if (regex.test(filename)) {
        return true;
      }
    }
    return false;
  }

  /**
   * Gets a description of the file reading operation
   * @param params Parameters for the file reading
   * @returns A string describing the file being read
   */
  getDescription(params: LSToolParams): string {
    const relativePath = makeRelative(params.path, this.config.getTargetDir());
    return shortenPath(relativePath);
  }

  // Helper for consistent error formatting
  private errorResult(llmContent: string, returnDisplay: string): ToolResult {
    return {
      llmContent,
      // Keep returnDisplay simpler in core logic
      returnDisplay: `Error: ${returnDisplay}`,
    };
  }

  /**
   * Executes the LS operation with the given parameters
   * @param params Parameters for the LS operation
   * @returns Result of the LS operation
   */
  async execute(
    params: LSToolParams,
    _signal: AbortSignal,
  ): Promise<ToolResult> {
    const validationError = this.validateToolParams(params);
    if (validationError) {
      return this.errorResult(
        `Error: Invalid parameters provided. Reason: ${validationError}`,
        `Failed to execute tool.`,
      );
    }

    try {
      const stats = fs.statSync(params.path);
      if (!stats) {
        // fs.statSync throws on non-existence, so this check might be redundant
        // but keeping for clarity. Error message adjusted.
        return this.errorResult(
          `Error: Directory not found or inaccessible: ${params.path}`,
          `Directory not found or inaccessible.`,
        );
      }
      if (!stats.isDirectory()) {
        return this.errorResult(
          `Error: Path is not a directory: ${params.path}`,
          `Path is not a directory.`,
        );
      }

      const files = fs.readdirSync(params.path);

      // Get centralized file discovery service
      const respectGitIgnore =
        params.respect_git_ignore ??
        this.config.getFileFilteringRespectGitIgnore();
      const fileDiscovery = this.config.getFileService();

      const entries: FileEntry[] = [];
      let gitIgnoredCount = 0;

      if (files.length === 0) {
        // Changed error message to be more neutral for LLM
        return {
          llmContent: `Directory ${params.path} is empty.`,
          returnDisplay: `Directory is empty.`,
        };
      }

      for (const file of files) {
        if (this.shouldIgnore(file, params.ignore)) {
          continue;
        }

        const fullPath = path.join(params.path, file);
        const relativePath = path.relative(
          this.config.getTargetDir(),
          fullPath,
        );

        // Check if this file should be git-ignored (only in git repositories)
        if (
          respectGitIgnore &&
          fileDiscovery.shouldGitIgnoreFile(relativePath)
        ) {
          gitIgnoredCount++;
          continue;
        }

        try {
          const stats = fs.statSync(fullPath);
          const isDir = stats.isDirectory();
          entries.push({
            name: file,
            path: fullPath,
            isDirectory: isDir,
            size: isDir ? 0 : stats.size,
            modifiedTime: stats.mtime,
          });
        } catch (error) {
          // Log error internally but don't fail the whole listing
          console.error(`Error accessing ${fullPath}: ${error}`);
        }
      }

      // Sort entries (directories first, then alphabetically)
      entries.sort((a, b) => {
        if (a.isDirectory && !b.isDirectory) return -1;
        if (!a.isDirectory && b.isDirectory) return 1;
        return a.name.localeCompare(b.name);
      });

      // Create formatted content for LLM
      const directoryContent = entries
        .map((entry) => `${entry.isDirectory ? '[DIR] ' : ''}${entry.name}`)
        .join('\n');

      let resultMessage = `Directory listing for ${params.path}:\n${directoryContent}`;
      if (gitIgnoredCount > 0) {
        resultMessage += `\n\n(${gitIgnoredCount} items were git-ignored)`;
      }

      let displayMessage = `Listed ${entries.length} item(s).`;
      if (gitIgnoredCount > 0) {
        displayMessage += ` (${gitIgnoredCount} git-ignored)`;
      }

      return {
        llmContent: resultMessage,
        returnDisplay: displayMessage,
      };
    } catch (error) {
      const errorMsg = `Error listing directory: ${error instanceof Error ? error.message : String(error)}`;
      return this.errorResult(errorMsg, 'Failed to list directory.');
    }
  }
}<|MERGE_RESOLUTION|>--- conflicted
+++ resolved
@@ -11,12 +11,8 @@
 import { Type } from '@google/genai';
 import { SchemaValidator } from '../utils/schemaValidator.js';
 import { makeRelative, shortenPath } from '../utils/paths.js';
-<<<<<<< HEAD
 import type { Config } from '../config/config.js';
-=======
-import { Config } from '../config/config.js';
 import { isWithinRoot } from '../utils/fileUtils.js';
->>>>>>> f5d52135
 
 /**
  * Parameters for the LS tool
