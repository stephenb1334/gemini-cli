--- conflicted
+++ resolved
@@ -22,19 +22,18 @@
   ToolCallConfirmationDetails,
   ToolCallResponseInfo,
   ToolCall, // Import from core
-  Status as ToolCallStatusType,
-<<<<<<< HEAD
-=======
+  Status as ToolCallStatusType} from '@google/gemini-cli-core';
+import {
+  ToolConfirmationOutcome,
   ApprovalMode,
   Icon,
->>>>>>> 7c3a8407
 } from '@google/gemini-cli-core';
+import type {
+  HistoryItemWithoutId,
+  HistoryItemToolGroup} from '../types.js';
 import {
-  ToolConfirmationOutcome,
-  ApprovalMode, // Import from core
-} from '@google/gemini-cli-core';
-import type { HistoryItemWithoutId, HistoryItemToolGroup } from '../types.js';
-import { ToolCallStatus } from '../types.js';
+  ToolCallStatus
+} from '../types.js';
 
 // Mocks
 vi.mock('@google/gemini-cli-core', async () => {
