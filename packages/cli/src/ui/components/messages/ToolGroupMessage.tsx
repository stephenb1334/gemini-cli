/**
 * @license
 * Copyright 2025 Google LLC
 * SPDX-License-Identifier: Apache-2.0
 */

import type React from 'react';
import { useMemo } from 'react';
import { Box } from 'ink';
import type { IndividualToolCallDisplay } from '../../types.js';
import { ToolCallStatus } from '../../types.js';
import { ToolMessage } from './ToolMessage.js';
import { ToolConfirmationMessage } from './ToolConfirmationMessage.js';
import { Colors } from '../../colors.js';
<<<<<<< HEAD
import type { Config } from '@google/gemini-cli-core';
=======
import { Config } from '@google/gemini-cli-core';
import { SHELL_COMMAND_NAME } from '../../constants.js';
>>>>>>> 7c3a8407

interface ToolGroupMessageProps {
  groupId: number;
  toolCalls: IndividualToolCallDisplay[];
  availableTerminalHeight?: number;
  terminalWidth: number;
  config?: Config;
  isFocused?: boolean;
}

// Main component renders the border and maps the tools using ToolMessage
export const ToolGroupMessage: React.FC<ToolGroupMessageProps> = ({
  toolCalls,
  availableTerminalHeight,
  terminalWidth,
  config,
  isFocused = true,
}) => {
  const hasPending = !toolCalls.every(
    (t) => t.status === ToolCallStatus.Success,
  );
  const isShellCommand = toolCalls.some((t) => t.name === SHELL_COMMAND_NAME);
  const borderColor =
    hasPending || isShellCommand ? Colors.AccentYellow : Colors.Gray;

  const staticHeight = /* border */ 2 + /* marginBottom */ 1;
  // This is a bit of a magic number, but it accounts for the border and
  // marginLeft.
  const innerWidth = terminalWidth - 4;

  // only prompt for tool approval on the first 'confirming' tool in the list
  // note, after the CTA, this automatically moves over to the next 'confirming' tool
  const toolAwaitingApproval = useMemo(
    () => toolCalls.find((tc) => tc.status === ToolCallStatus.Confirming),
    [toolCalls],
  );

  let countToolCallsWithResults = 0;
  for (const tool of toolCalls) {
    if (tool.resultDisplay !== undefined && tool.resultDisplay !== '') {
      countToolCallsWithResults++;
    }
  }
  const countOneLineToolCalls = toolCalls.length - countToolCallsWithResults;
  const availableTerminalHeightPerToolMessage = availableTerminalHeight
    ? Math.max(
        Math.floor(
          (availableTerminalHeight - staticHeight - countOneLineToolCalls) /
            Math.max(1, countToolCallsWithResults),
        ),
        1,
      )
    : undefined;

  return (
    <Box
      flexDirection="column"
      borderStyle="round"
      /*
        This width constraint is highly important and protects us from an Ink rendering bug.
        Since the ToolGroup can typically change rendering states frequently, it can cause
        Ink to render the border of the box incorrectly and span multiple lines and even
        cause tearing.
      */
      width="100%"
      marginLeft={1}
      borderDimColor={hasPending}
      borderColor={borderColor}
    >
      {toolCalls.map((tool) => {
        const isConfirming = toolAwaitingApproval?.callId === tool.callId;
        return (
          <Box key={tool.callId} flexDirection="column" minHeight={1}>
            <Box flexDirection="row" alignItems="center">
              <ToolMessage
                callId={tool.callId}
                name={tool.name}
                description={tool.description}
                resultDisplay={tool.resultDisplay}
                status={tool.status}
                confirmationDetails={tool.confirmationDetails}
                availableTerminalHeight={availableTerminalHeightPerToolMessage}
                terminalWidth={innerWidth}
                emphasis={
                  isConfirming
                    ? 'high'
                    : toolAwaitingApproval
                      ? 'low'
                      : 'medium'
                }
                renderOutputAsMarkdown={tool.renderOutputAsMarkdown}
              />
            </Box>
            {tool.status === ToolCallStatus.Confirming &&
              isConfirming &&
              tool.confirmationDetails && (
                <ToolConfirmationMessage
                  confirmationDetails={tool.confirmationDetails}
                  config={config}
                  isFocused={isFocused}
                  availableTerminalHeight={
                    availableTerminalHeightPerToolMessage
                  }
                  terminalWidth={innerWidth}
                />
              )}
          </Box>
        );
      })}
    </Box>
  );
};<|MERGE_RESOLUTION|>--- conflicted
+++ resolved
@@ -7,17 +7,13 @@
 import type React from 'react';
 import { useMemo } from 'react';
 import { Box } from 'ink';
-import type { IndividualToolCallDisplay } from '../../types.js';
+import type { IndividualToolCallDisplay} from '../../types.js';
 import { ToolCallStatus } from '../../types.js';
 import { ToolMessage } from './ToolMessage.js';
 import { ToolConfirmationMessage } from './ToolConfirmationMessage.js';
 import { Colors } from '../../colors.js';
-<<<<<<< HEAD
 import type { Config } from '@google/gemini-cli-core';
-=======
-import { Config } from '@google/gemini-cli-core';
 import { SHELL_COMMAND_NAME } from '../../constants.js';
->>>>>>> 7c3a8407
 
 interface ToolGroupMessageProps {
   groupId: number;
