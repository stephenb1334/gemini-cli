/**
 * @license
 * Copyright 2025 Google LLC
 * SPDX-License-Identifier: Apache-2.0
 */

import { render } from 'ink-testing-library';
import { InputPrompt, InputPromptProps } from './InputPrompt.js';
import type { TextBuffer } from './shared/text-buffer.js';
import { Config } from '@google/gemini-cli-core';
import * as path from 'path';
import {
  CommandContext,
  SlashCommand,
  CommandKind,
} from '../commands/types.js';
import { describe, it, expect, beforeEach, vi } from 'vitest';
import {
  useShellHistory,
  UseShellHistoryReturn,
} from '../hooks/useShellHistory.js';
import { useCompletion, UseCompletionReturn } from '../hooks/useCompletion.js';
import {
  useInputHistory,
  UseInputHistoryReturn,
} from '../hooks/useInputHistory.js';
import * as clipboardUtils from '../utils/clipboardUtils.js';
import { createMockCommandContext } from '../../test-utils/mockCommandContext.js';

vi.mock('../hooks/useShellHistory.js');
vi.mock('../hooks/useCompletion.js');
vi.mock('../hooks/useInputHistory.js');
vi.mock('../utils/clipboardUtils.js');

const mockSlashCommands: SlashCommand[] = [
  {
    name: 'clear',
    kind: CommandKind.BUILT_IN,
    description: 'Clear screen',
    action: vi.fn(),
  },
  {
    name: 'memory',
    kind: CommandKind.BUILT_IN,
    description: 'Manage memory',
    subCommands: [
      {
        name: 'show',
        kind: CommandKind.BUILT_IN,
        description: 'Show memory',
        action: vi.fn(),
      },
      {
        name: 'add',
        kind: CommandKind.BUILT_IN,
        description: 'Add to memory',
        action: vi.fn(),
      },
      {
        name: 'refresh',
        kind: CommandKind.BUILT_IN,
        description: 'Refresh memory',
        action: vi.fn(),
      },
    ],
  },
  {
    name: 'chat',
    description: 'Manage chats',
    kind: CommandKind.BUILT_IN,
    subCommands: [
      {
        name: 'resume',
        description: 'Resume a chat',
        kind: CommandKind.BUILT_IN,
        action: vi.fn(),
        completion: async () => ['fix-foo', 'fix-bar'],
      },
    ],
  },
];

describe('InputPrompt', () => {
  let props: InputPromptProps;
  let mockShellHistory: UseShellHistoryReturn;
  let mockCompletion: UseCompletionReturn;
  let mockInputHistory: UseInputHistoryReturn;
  let mockBuffer: TextBuffer;
  let mockCommandContext: CommandContext;

  const mockedUseShellHistory = vi.mocked(useShellHistory);
  const mockedUseCompletion = vi.mocked(useCompletion);
  const mockedUseInputHistory = vi.mocked(useInputHistory);

  beforeEach(() => {
    vi.resetAllMocks();

    mockCommandContext = createMockCommandContext();

    mockBuffer = {
      text: '',
      cursor: [0, 0],
      lines: [''],
      setText: vi.fn((newText: string) => {
        mockBuffer.text = newText;
        mockBuffer.lines = [newText];
        mockBuffer.cursor = [0, newText.length];
        mockBuffer.viewportVisualLines = [newText];
        mockBuffer.allVisualLines = [newText];
      }),
      replaceRangeByOffset: vi.fn(),
      viewportVisualLines: [''],
      allVisualLines: [''],
      visualCursor: [0, 0],
      visualScrollRow: 0,
      handleInput: vi.fn(),
      move: vi.fn(),
      moveToOffset: vi.fn(),
      killLineRight: vi.fn(),
      killLineLeft: vi.fn(),
      openInExternalEditor: vi.fn(),
      newline: vi.fn(),
      backspace: vi.fn(),
    } as unknown as TextBuffer;

    mockShellHistory = {
      addCommandToHistory: vi.fn(),
      getPreviousCommand: vi.fn().mockReturnValue(null),
      getNextCommand: vi.fn().mockReturnValue(null),
      resetHistoryPosition: vi.fn(),
    };
    mockedUseShellHistory.mockReturnValue(mockShellHistory);

    mockCompletion = {
      suggestions: [],
      activeSuggestionIndex: -1,
      isLoadingSuggestions: false,
      showSuggestions: false,
      visibleStartIndex: 0,
      navigateUp: vi.fn(),
      navigateDown: vi.fn(),
      resetCompletionState: vi.fn(),
      setActiveSuggestionIndex: vi.fn(),
      setShowSuggestions: vi.fn(),
    } as unknown as UseCompletionReturn;
    mockedUseCompletion.mockReturnValue(mockCompletion);

    mockInputHistory = {
      navigateUp: vi.fn(),
      navigateDown: vi.fn(),
      handleSubmit: vi.fn(),
    };
    mockedUseInputHistory.mockReturnValue(mockInputHistory);

    props = {
      buffer: mockBuffer,
      onSubmit: vi.fn(),
      userMessages: [],
      onClearScreen: vi.fn(),
      config: {
<<<<<<< HEAD
        getProjectRoot: () => '/test/project',
        getTargetDir: () => '/test/project/src',
        getVimMode: () => false,
=======
        getProjectRoot: () => path.join('test', 'project'),
        getTargetDir: () => path.join('test', 'project', 'src'),
>>>>>>> e9ee686a
      } as unknown as Config,
      slashCommands: mockSlashCommands,
      commandContext: mockCommandContext,
      shellModeActive: false,
      setShellModeActive: vi.fn(),
      inputWidth: 80,
      suggestionsWidth: 80,
      focus: true,
    };
  });

  const wait = (ms = 50) => new Promise((resolve) => setTimeout(resolve, ms));

  it('should call shellHistory.getPreviousCommand on up arrow in shell mode', async () => {
    props.shellModeActive = true;
    const { stdin, unmount } = render(<InputPrompt {...props} />);
    await wait();

    stdin.write('\u001B[A');
    await wait();

    expect(mockShellHistory.getPreviousCommand).toHaveBeenCalled();
    unmount();
  });

  it('should call shellHistory.getNextCommand on down arrow in shell mode', async () => {
    props.shellModeActive = true;
    const { stdin, unmount } = render(<InputPrompt {...props} />);
    await wait();

    stdin.write('\u001B[B');
    await wait();

    expect(mockShellHistory.getNextCommand).toHaveBeenCalled();
    unmount();
  });

  it('should set the buffer text when a shell history command is retrieved', async () => {
    props.shellModeActive = true;
    vi.mocked(mockShellHistory.getPreviousCommand).mockReturnValue(
      'previous command',
    );
    const { stdin, unmount } = render(<InputPrompt {...props} />);
    await wait();

    stdin.write('\u001B[A');
    await wait();

    expect(mockShellHistory.getPreviousCommand).toHaveBeenCalled();
    expect(props.buffer.setText).toHaveBeenCalledWith('previous command');
    unmount();
  });

  it('should call shellHistory.addCommandToHistory on submit in shell mode', async () => {
    props.shellModeActive = true;
    props.buffer.setText('ls -l');
    const { stdin, unmount } = render(<InputPrompt {...props} />);
    await wait();

    stdin.write('\r');
    await wait();

    expect(mockShellHistory.addCommandToHistory).toHaveBeenCalledWith('ls -l');
    expect(props.onSubmit).toHaveBeenCalledWith('ls -l');
    unmount();
  });

  it('should NOT call shell history methods when not in shell mode', async () => {
    props.buffer.setText('some text');
    const { stdin, unmount } = render(<InputPrompt {...props} />);
    await wait();

    stdin.write('\u001B[A'); // Up arrow
    await wait();
    stdin.write('\u001B[B'); // Down arrow
    await wait();
    stdin.write('\r'); // Enter
    await wait();

    expect(mockShellHistory.getPreviousCommand).not.toHaveBeenCalled();
    expect(mockShellHistory.getNextCommand).not.toHaveBeenCalled();
    expect(mockShellHistory.addCommandToHistory).not.toHaveBeenCalled();

    expect(mockInputHistory.navigateUp).toHaveBeenCalled();
    expect(mockInputHistory.navigateDown).toHaveBeenCalled();
    expect(props.onSubmit).toHaveBeenCalledWith('some text');
    unmount();
  });

  it('should call completion.navigateUp for both up arrow and Ctrl+P when suggestions are showing', async () => {
    mockedUseCompletion.mockReturnValue({
      ...mockCompletion,
      showSuggestions: true,
      suggestions: [
        { label: 'memory', value: 'memory' },
        { label: 'memcache', value: 'memcache' },
      ],
    });

    props.buffer.setText('/mem');

    const { stdin, unmount } = render(<InputPrompt {...props} />);
    await wait();

    // Test up arrow
    stdin.write('\u001B[A'); // Up arrow
    await wait();

    stdin.write('\u0010'); // Ctrl+P
    await wait();
    expect(mockCompletion.navigateUp).toHaveBeenCalledTimes(2);
    expect(mockCompletion.navigateDown).not.toHaveBeenCalled();

    unmount();
  });

  it('should call completion.navigateDown for both down arrow and Ctrl+N when suggestions are showing', async () => {
    mockedUseCompletion.mockReturnValue({
      ...mockCompletion,
      showSuggestions: true,
      suggestions: [
        { label: 'memory', value: 'memory' },
        { label: 'memcache', value: 'memcache' },
      ],
    });
    props.buffer.setText('/mem');

    const { stdin, unmount } = render(<InputPrompt {...props} />);
    await wait();

    // Test down arrow
    stdin.write('\u001B[B'); // Down arrow
    await wait();

    stdin.write('\u000E'); // Ctrl+N
    await wait();
    expect(mockCompletion.navigateDown).toHaveBeenCalledTimes(2);
    expect(mockCompletion.navigateUp).not.toHaveBeenCalled();

    unmount();
  });

  it('should NOT call completion navigation when suggestions are not showing', async () => {
    mockedUseCompletion.mockReturnValue({
      ...mockCompletion,
      showSuggestions: false,
    });
    props.buffer.setText('some text');

    const { stdin, unmount } = render(<InputPrompt {...props} />);
    await wait();

    stdin.write('\u001B[A'); // Up arrow
    await wait();
    stdin.write('\u001B[B'); // Down arrow
    await wait();
    stdin.write('\u0010'); // Ctrl+P
    await wait();
    stdin.write('\u000E'); // Ctrl+N
    await wait();

    expect(mockCompletion.navigateUp).not.toHaveBeenCalled();
    expect(mockCompletion.navigateDown).not.toHaveBeenCalled();
    unmount();
  });

  describe('clipboard image paste', () => {
    beforeEach(() => {
      vi.mocked(clipboardUtils.clipboardHasImage).mockResolvedValue(false);
      vi.mocked(clipboardUtils.saveClipboardImage).mockResolvedValue(null);
      vi.mocked(clipboardUtils.cleanupOldClipboardImages).mockResolvedValue(
        undefined,
      );
    });

    it('should handle Ctrl+V when clipboard has an image', async () => {
      vi.mocked(clipboardUtils.clipboardHasImage).mockResolvedValue(true);
      vi.mocked(clipboardUtils.saveClipboardImage).mockResolvedValue(
        '/test/.gemini-clipboard/clipboard-123.png',
      );

      const { stdin, unmount } = render(<InputPrompt {...props} />);
      await wait();

      // Send Ctrl+V
      stdin.write('\x16'); // Ctrl+V
      await wait();

      expect(clipboardUtils.clipboardHasImage).toHaveBeenCalled();
      expect(clipboardUtils.saveClipboardImage).toHaveBeenCalledWith(
        props.config.getTargetDir(),
      );
      expect(clipboardUtils.cleanupOldClipboardImages).toHaveBeenCalledWith(
        props.config.getTargetDir(),
      );
      expect(mockBuffer.replaceRangeByOffset).toHaveBeenCalled();
      unmount();
    });

    it('should not insert anything when clipboard has no image', async () => {
      vi.mocked(clipboardUtils.clipboardHasImage).mockResolvedValue(false);

      const { stdin, unmount } = render(<InputPrompt {...props} />);
      await wait();

      stdin.write('\x16'); // Ctrl+V
      await wait();

      expect(clipboardUtils.clipboardHasImage).toHaveBeenCalled();
      expect(clipboardUtils.saveClipboardImage).not.toHaveBeenCalled();
      expect(mockBuffer.setText).not.toHaveBeenCalled();
      unmount();
    });

    it('should handle image save failure gracefully', async () => {
      vi.mocked(clipboardUtils.clipboardHasImage).mockResolvedValue(true);
      vi.mocked(clipboardUtils.saveClipboardImage).mockResolvedValue(null);

      const { stdin, unmount } = render(<InputPrompt {...props} />);
      await wait();

      stdin.write('\x16'); // Ctrl+V
      await wait();

      expect(clipboardUtils.saveClipboardImage).toHaveBeenCalled();
      expect(mockBuffer.setText).not.toHaveBeenCalled();
      unmount();
    });

    it('should insert image path at cursor position with proper spacing', async () => {
      const imagePath = path.join(
        'test',
        '.gemini-clipboard',
        'clipboard-456.png',
      );
      vi.mocked(clipboardUtils.clipboardHasImage).mockResolvedValue(true);
      vi.mocked(clipboardUtils.saveClipboardImage).mockResolvedValue(imagePath);

      // Set initial text and cursor position
      mockBuffer.text = 'Hello world';
      mockBuffer.cursor = [0, 5]; // Cursor after "Hello"
      mockBuffer.lines = ['Hello world'];
      mockBuffer.replaceRangeByOffset = vi.fn();

      const { stdin, unmount } = render(<InputPrompt {...props} />);
      await wait();

      stdin.write('\x16'); // Ctrl+V
      await wait();

      // Should insert at cursor position with spaces
      expect(mockBuffer.replaceRangeByOffset).toHaveBeenCalled();

      // Get the actual call to see what path was used
      const actualCall = vi.mocked(mockBuffer.replaceRangeByOffset).mock
        .calls[0];
      expect(actualCall[0]).toBe(5); // start offset
      expect(actualCall[1]).toBe(5); // end offset
      expect(actualCall[2]).toBe(
        ' @' + path.relative(path.join('test', 'project', 'src'), imagePath),
      );
      unmount();
    });

    it('should handle errors during clipboard operations', async () => {
      const consoleErrorSpy = vi
        .spyOn(console, 'error')
        .mockImplementation(() => {});
      vi.mocked(clipboardUtils.clipboardHasImage).mockRejectedValue(
        new Error('Clipboard error'),
      );

      const { stdin, unmount } = render(<InputPrompt {...props} />);
      await wait();

      stdin.write('\x16'); // Ctrl+V
      await wait();

      expect(consoleErrorSpy).toHaveBeenCalledWith(
        'Error handling clipboard image:',
        expect.any(Error),
      );
      expect(mockBuffer.setText).not.toHaveBeenCalled();

      consoleErrorSpy.mockRestore();
      unmount();
    });
  });

  it('should complete a partial parent command', async () => {
    // SCENARIO: /mem -> Tab
    mockedUseCompletion.mockReturnValue({
      ...mockCompletion,
      showSuggestions: true,
      suggestions: [{ label: 'memory', value: 'memory', description: '...' }],
      activeSuggestionIndex: 0,
    });
    props.buffer.setText('/mem');

    const { stdin, unmount } = render(<InputPrompt {...props} />);
    await wait();

    stdin.write('\t'); // Press Tab
    await wait();

    expect(props.buffer.setText).toHaveBeenCalledWith('/memory');
    unmount();
  });

  it('should append a sub-command when the parent command is already complete', async () => {
    // SCENARIO: /memory -> Tab (to accept 'add')
    mockedUseCompletion.mockReturnValue({
      ...mockCompletion,
      showSuggestions: true,
      suggestions: [
        { label: 'show', value: 'show' },
        { label: 'add', value: 'add' },
      ],
      activeSuggestionIndex: 1, // 'add' is highlighted
    });
    props.buffer.setText('/memory ');

    const { stdin, unmount } = render(<InputPrompt {...props} />);
    await wait();

    stdin.write('\t'); // Press Tab
    await wait();

    expect(props.buffer.setText).toHaveBeenCalledWith('/memory add');
    unmount();
  });

  it('should handle the "backspace" edge case correctly', async () => {
    // SCENARIO: /memory -> Backspace -> /memory -> Tab (to accept 'show')
    mockedUseCompletion.mockReturnValue({
      ...mockCompletion,
      showSuggestions: true,
      suggestions: [
        { label: 'show', value: 'show' },
        { label: 'add', value: 'add' },
      ],
      activeSuggestionIndex: 0, // 'show' is highlighted
    });
    // The user has backspaced, so the query is now just '/memory'
    props.buffer.setText('/memory');

    const { stdin, unmount } = render(<InputPrompt {...props} />);
    await wait();

    stdin.write('\t'); // Press Tab
    await wait();

    // It should NOT become '/show'. It should correctly become '/memory show'.
    expect(props.buffer.setText).toHaveBeenCalledWith('/memory show');
    unmount();
  });

  it('should complete a partial argument for a command', async () => {
    // SCENARIO: /chat resume fi- -> Tab
    mockedUseCompletion.mockReturnValue({
      ...mockCompletion,
      showSuggestions: true,
      suggestions: [{ label: 'fix-foo', value: 'fix-foo' }],
      activeSuggestionIndex: 0,
    });
    props.buffer.setText('/chat resume fi-');

    const { stdin, unmount } = render(<InputPrompt {...props} />);
    await wait();

    stdin.write('\t'); // Press Tab
    await wait();

    expect(props.buffer.setText).toHaveBeenCalledWith('/chat resume fix-foo');
    unmount();
  });

  it('should autocomplete on Enter when suggestions are active, without submitting', async () => {
    mockedUseCompletion.mockReturnValue({
      ...mockCompletion,
      showSuggestions: true,
      suggestions: [{ label: 'memory', value: 'memory' }],
      activeSuggestionIndex: 0,
    });
    props.buffer.setText('/mem');

    const { stdin, unmount } = render(<InputPrompt {...props} />);
    await wait();

    stdin.write('\r');
    await wait();

    // The app should autocomplete the text, NOT submit.
    expect(props.buffer.setText).toHaveBeenCalledWith('/memory');

    expect(props.onSubmit).not.toHaveBeenCalled();
    unmount();
  });

  it('should complete a command based on its altNames', async () => {
    props.slashCommands = [
      {
        name: 'help',
        altNames: ['?'],
        kind: CommandKind.BUILT_IN,
        description: '...',
      },
    ];

    mockedUseCompletion.mockReturnValue({
      ...mockCompletion,
      showSuggestions: true,
      suggestions: [{ label: 'help', value: 'help' }],
      activeSuggestionIndex: 0,
    });
    props.buffer.setText('/?');

    const { stdin, unmount } = render(<InputPrompt {...props} />);
    await wait();

    stdin.write('\t'); // Press Tab for autocomplete
    await wait();

    expect(props.buffer.setText).toHaveBeenCalledWith('/help');
    unmount();
  });

  it('should not submit on Enter when the buffer is empty or only contains whitespace', async () => {
    props.buffer.setText('   '); // Set buffer to whitespace

    const { stdin, unmount } = render(<InputPrompt {...props} />);
    await wait();

    stdin.write('\r'); // Press Enter
    await wait();

    expect(props.onSubmit).not.toHaveBeenCalled();
    unmount();
  });

  it('should submit directly on Enter when a complete leaf command is typed', async () => {
    mockedUseCompletion.mockReturnValue({
      ...mockCompletion,
      showSuggestions: false,
    });
    props.buffer.setText('/clear');

    const { stdin, unmount } = render(<InputPrompt {...props} />);
    await wait();

    stdin.write('\r');
    await wait();

    expect(props.onSubmit).toHaveBeenCalledWith('/clear');
    unmount();
  });

  it('should autocomplete an @-path on Enter without submitting', async () => {
    mockedUseCompletion.mockReturnValue({
      ...mockCompletion,
      showSuggestions: true,
      suggestions: [{ label: 'index.ts', value: 'index.ts' }],
      activeSuggestionIndex: 0,
    });
    props.buffer.setText('@src/components/');

    const { stdin, unmount } = render(<InputPrompt {...props} />);
    await wait();

    stdin.write('\r');
    await wait();

    expect(props.buffer.replaceRangeByOffset).toHaveBeenCalled();
    expect(props.onSubmit).not.toHaveBeenCalled();
    unmount();
  });

  it('should add a newline on enter when the line ends with a backslash', async () => {
    // This test simulates multi-line input, not submission
    mockBuffer.text = 'first line\\';
    mockBuffer.cursor = [0, 11];
    mockBuffer.lines = ['first line\\'];

    const { stdin, unmount } = render(<InputPrompt {...props} />);
    await wait();

    stdin.write('\r');
    await wait();

    expect(props.onSubmit).not.toHaveBeenCalled();
    expect(props.buffer.backspace).toHaveBeenCalled();
    expect(props.buffer.newline).toHaveBeenCalled();
    unmount();
  });

  it('should clear the buffer on Ctrl+C if it has text', async () => {
    props.buffer.setText('some text to clear');
    const { stdin, unmount } = render(<InputPrompt {...props} />);
    await wait();

    stdin.write('\x03'); // Ctrl+C character
    await wait();

    expect(props.buffer.setText).toHaveBeenCalledWith('');
    expect(mockCompletion.resetCompletionState).toHaveBeenCalled();
    expect(props.onSubmit).not.toHaveBeenCalled();
    unmount();
  });

  it('should NOT clear the buffer on Ctrl+C if it is empty', async () => {
    props.buffer.text = '';
    const { stdin, unmount } = render(<InputPrompt {...props} />);
    await wait();

    stdin.write('\x03'); // Ctrl+C character
    await wait();

    expect(props.buffer.setText).not.toHaveBeenCalled();
    unmount();
  });

  describe('cursor-based completion trigger', () => {
    it('should trigger completion when cursor is after @ without spaces', async () => {
      // Set up buffer state
      mockBuffer.text = '@src/components';
      mockBuffer.lines = ['@src/components'];
      mockBuffer.cursor = [0, 15];

      mockedUseCompletion.mockReturnValue({
        ...mockCompletion,
        showSuggestions: true,
        suggestions: [{ label: 'Button.tsx', value: 'Button.tsx' }],
      });

      const { unmount } = render(<InputPrompt {...props} />);
      await wait();

      // Verify useCompletion was called with true (should show completion)
      expect(mockedUseCompletion).toHaveBeenCalledWith(
        '@src/components',
        path.join('test', 'project', 'src'),
        true, // shouldShowCompletion should be true
        mockSlashCommands,
        mockCommandContext,
        expect.any(Object),
      );

      unmount();
    });

    it('should trigger completion when cursor is after / without spaces', async () => {
      mockBuffer.text = '/memory';
      mockBuffer.lines = ['/memory'];
      mockBuffer.cursor = [0, 7];

      mockedUseCompletion.mockReturnValue({
        ...mockCompletion,
        showSuggestions: true,
        suggestions: [{ label: 'show', value: 'show' }],
      });

      const { unmount } = render(<InputPrompt {...props} />);
      await wait();

      expect(mockedUseCompletion).toHaveBeenCalledWith(
        '/memory',
        path.join('test', 'project', 'src'),
        true, // shouldShowCompletion should be true
        mockSlashCommands,
        mockCommandContext,
        expect.any(Object),
      );

      unmount();
    });

    it('should NOT trigger completion when cursor is after space following @', async () => {
      mockBuffer.text = '@src/file.ts hello';
      mockBuffer.lines = ['@src/file.ts hello'];
      mockBuffer.cursor = [0, 18];

      mockedUseCompletion.mockReturnValue({
        ...mockCompletion,
        showSuggestions: false,
        suggestions: [],
      });

      const { unmount } = render(<InputPrompt {...props} />);
      await wait();

      expect(mockedUseCompletion).toHaveBeenCalledWith(
        '@src/file.ts hello',
        path.join('test', 'project', 'src'),
        false, // shouldShowCompletion should be false
        mockSlashCommands,
        mockCommandContext,
        expect.any(Object),
      );

      unmount();
    });

    it('should NOT trigger completion when cursor is after space following /', async () => {
      mockBuffer.text = '/memory add';
      mockBuffer.lines = ['/memory add'];
      mockBuffer.cursor = [0, 11];

      mockedUseCompletion.mockReturnValue({
        ...mockCompletion,
        showSuggestions: false,
        suggestions: [],
      });

      const { unmount } = render(<InputPrompt {...props} />);
      await wait();

      expect(mockedUseCompletion).toHaveBeenCalledWith(
        '/memory add',
        path.join('test', 'project', 'src'),
        false, // shouldShowCompletion should be false
        mockSlashCommands,
        mockCommandContext,
        expect.any(Object),
      );

      unmount();
    });

    it('should NOT trigger completion when cursor is not after @ or /', async () => {
      mockBuffer.text = 'hello world';
      mockBuffer.lines = ['hello world'];
      mockBuffer.cursor = [0, 5];

      mockedUseCompletion.mockReturnValue({
        ...mockCompletion,
        showSuggestions: false,
        suggestions: [],
      });

      const { unmount } = render(<InputPrompt {...props} />);
      await wait();

      expect(mockedUseCompletion).toHaveBeenCalledWith(
        'hello world',
        path.join('test', 'project', 'src'),
        false, // shouldShowCompletion should be false
        mockSlashCommands,
        mockCommandContext,
        expect.any(Object),
      );

      unmount();
    });

    it('should handle multiline text correctly', async () => {
      mockBuffer.text = 'first line\n/memory';
      mockBuffer.lines = ['first line', '/memory'];
      mockBuffer.cursor = [1, 7];

      mockedUseCompletion.mockReturnValue({
        ...mockCompletion,
        showSuggestions: false,
        suggestions: [],
      });

      const { unmount } = render(<InputPrompt {...props} />);
      await wait();

      expect(mockedUseCompletion).toHaveBeenCalledWith(
        'first line\n/memory',
        path.join('test', 'project', 'src'),
        false, // shouldShowCompletion should be false (isSlashCommand returns false because text doesn't start with /)
        mockSlashCommands,
        mockCommandContext,
        expect.any(Object),
      );

      unmount();
    });

    it('should handle single line slash command correctly', async () => {
      mockBuffer.text = '/memory';
      mockBuffer.lines = ['/memory'];
      mockBuffer.cursor = [0, 7];

      mockedUseCompletion.mockReturnValue({
        ...mockCompletion,
        showSuggestions: true,
        suggestions: [{ label: 'show', value: 'show' }],
      });

      const { unmount } = render(<InputPrompt {...props} />);
      await wait();

      expect(mockedUseCompletion).toHaveBeenCalledWith(
        '/memory',
        path.join('test', 'project', 'src'),
        true, // shouldShowCompletion should be true (isSlashCommand returns true AND cursor is after / without space)
        mockSlashCommands,
        mockCommandContext,
        expect.any(Object),
      );

      unmount();
    });

    it('should handle Unicode characters (emojis) correctly in paths', async () => {
      // Test with emoji in path after @
      mockBuffer.text = '@src/file👍.txt';
      mockBuffer.lines = ['@src/file👍.txt'];
      mockBuffer.cursor = [0, 14]; // After the emoji character

      mockedUseCompletion.mockReturnValue({
        ...mockCompletion,
        showSuggestions: true,
        suggestions: [{ label: 'file👍.txt', value: 'file👍.txt' }],
      });

      const { unmount } = render(<InputPrompt {...props} />);
      await wait();

      expect(mockedUseCompletion).toHaveBeenCalledWith(
        '@src/file👍.txt',
        path.join('test', 'project', 'src'),
        true, // shouldShowCompletion should be true
        mockSlashCommands,
        mockCommandContext,
        expect.any(Object),
      );

      unmount();
    });

    it('should handle Unicode characters with spaces after them', async () => {
      // Test with emoji followed by space - should NOT trigger completion
      mockBuffer.text = '@src/file👍.txt hello';
      mockBuffer.lines = ['@src/file👍.txt hello'];
      mockBuffer.cursor = [0, 20]; // After the space

      mockedUseCompletion.mockReturnValue({
        ...mockCompletion,
        showSuggestions: false,
        suggestions: [],
      });

      const { unmount } = render(<InputPrompt {...props} />);
      await wait();

      expect(mockedUseCompletion).toHaveBeenCalledWith(
        '@src/file👍.txt hello',
        path.join('test', 'project', 'src'),
        false, // shouldShowCompletion should be false
        mockSlashCommands,
        mockCommandContext,
        expect.any(Object),
      );

      unmount();
    });

    it('should handle escaped spaces in paths correctly', async () => {
      // Test with escaped space in path - should trigger completion
      mockBuffer.text = '@src/my\\ file.txt';
      mockBuffer.lines = ['@src/my\\ file.txt'];
      mockBuffer.cursor = [0, 16]; // After the escaped space and filename

      mockedUseCompletion.mockReturnValue({
        ...mockCompletion,
        showSuggestions: true,
        suggestions: [{ label: 'my file.txt', value: 'my file.txt' }],
      });

      const { unmount } = render(<InputPrompt {...props} />);
      await wait();

      expect(mockedUseCompletion).toHaveBeenCalledWith(
        '@src/my\\ file.txt',
        path.join('test', 'project', 'src'),
        true, // shouldShowCompletion should be true
        mockSlashCommands,
        mockCommandContext,
        expect.any(Object),
      );

      unmount();
    });

    it('should NOT trigger completion after unescaped space following escaped space', async () => {
      // Test: @path/my\ file.txt hello (unescaped space after escaped space)
      mockBuffer.text = '@path/my\\ file.txt hello';
      mockBuffer.lines = ['@path/my\\ file.txt hello'];
      mockBuffer.cursor = [0, 24]; // After "hello"

      mockedUseCompletion.mockReturnValue({
        ...mockCompletion,
        showSuggestions: false,
        suggestions: [],
      });

      const { unmount } = render(<InputPrompt {...props} />);
      await wait();

      expect(mockedUseCompletion).toHaveBeenCalledWith(
        '@path/my\\ file.txt hello',
        path.join('test', 'project', 'src'),
        false, // shouldShowCompletion should be false
        mockSlashCommands,
        mockCommandContext,
        expect.any(Object),
      );

      unmount();
    });

    it('should handle multiple escaped spaces in paths', async () => {
      // Test with multiple escaped spaces
      mockBuffer.text = '@docs/my\\ long\\ file\\ name.md';
      mockBuffer.lines = ['@docs/my\\ long\\ file\\ name.md'];
      mockBuffer.cursor = [0, 29]; // At the end

      mockedUseCompletion.mockReturnValue({
        ...mockCompletion,
        showSuggestions: true,
        suggestions: [
          { label: 'my long file name.md', value: 'my long file name.md' },
        ],
      });

      const { unmount } = render(<InputPrompt {...props} />);
      await wait();

      expect(mockedUseCompletion).toHaveBeenCalledWith(
        '@docs/my\\ long\\ file\\ name.md',
        path.join('test', 'project', 'src'),
        true, // shouldShowCompletion should be true
        mockSlashCommands,
        mockCommandContext,
        expect.any(Object),
      );

      unmount();
    });

    it('should handle escaped spaces in slash commands', async () => {
      // Test escaped spaces with slash commands (though less common)
      mockBuffer.text = '/memory\\ test';
      mockBuffer.lines = ['/memory\\ test'];
      mockBuffer.cursor = [0, 13]; // At the end

      mockedUseCompletion.mockReturnValue({
        ...mockCompletion,
        showSuggestions: true,
        suggestions: [{ label: 'test-command', value: 'test-command' }],
      });

      const { unmount } = render(<InputPrompt {...props} />);
      await wait();

      expect(mockedUseCompletion).toHaveBeenCalledWith(
        '/memory\\ test',
        path.join('test', 'project', 'src'),
        true, // shouldShowCompletion should be true
        mockSlashCommands,
        mockCommandContext,
        expect.any(Object),
      );

      unmount();
    });

    it('should handle Unicode characters with escaped spaces', async () => {
      // Test combining Unicode and escaped spaces
      mockBuffer.text = '@' + path.join('files', 'emoji\\ 👍\\ test.txt');
      mockBuffer.lines = ['@' + path.join('files', 'emoji\\ 👍\\ test.txt')];
      mockBuffer.cursor = [0, 25]; // After the escaped space and emoji

      mockedUseCompletion.mockReturnValue({
        ...mockCompletion,
        showSuggestions: true,
        suggestions: [
          { label: 'emoji 👍 test.txt', value: 'emoji 👍 test.txt' },
        ],
      });

      const { unmount } = render(<InputPrompt {...props} />);
      await wait();

      expect(mockedUseCompletion).toHaveBeenCalledWith(
        '@' + path.join('files', 'emoji\\ 👍\\ test.txt'),
        path.join('test', 'project', 'src'),
        true, // shouldShowCompletion should be true
        mockSlashCommands,
        mockCommandContext,
        expect.any(Object),
      );

      unmount();
    });
  });

  describe('vim mode', () => {
    it('should not call buffer.handleInput when vim mode is enabled and vim handles the input', async () => {
      props.vimModeEnabled = true;
      props.vimHandleInput = vi.fn().mockReturnValue(true); // Mock that vim handled it.
      const { stdin, unmount } = render(<InputPrompt {...props} />);
      await wait();

      stdin.write('i');
      await wait();

      expect(props.vimHandleInput).toHaveBeenCalled();
      expect(mockBuffer.handleInput).not.toHaveBeenCalled();
      unmount();
    });

    it('should call buffer.handleInput when vim mode is enabled but vim does not handle the input', async () => {
      props.vimModeEnabled = true;
      props.vimHandleInput = vi.fn().mockReturnValue(false); // Mock that vim did NOT handle it.
      const { stdin, unmount } = render(<InputPrompt {...props} />);
      await wait();

      stdin.write('i');
      await wait();

      expect(props.vimHandleInput).toHaveBeenCalled();
      expect(mockBuffer.handleInput).toHaveBeenCalled();
      unmount();
    });

    it('should call handleInput when vim mode is disabled', async () => {
      // Mock vimHandleInput to return false (vim didn't handle the input)
      props.vimHandleInput = vi.fn().mockReturnValue(false);
      const { stdin, unmount } = render(<InputPrompt {...props} />);
      await wait();

      stdin.write('i');
      await wait();

      expect(props.vimHandleInput).toHaveBeenCalled();
      expect(mockBuffer.handleInput).toHaveBeenCalled();
      unmount();
    });
  });
});<|MERGE_RESOLUTION|>--- conflicted
+++ resolved
@@ -158,14 +158,9 @@
       userMessages: [],
       onClearScreen: vi.fn(),
       config: {
-<<<<<<< HEAD
-        getProjectRoot: () => '/test/project',
-        getTargetDir: () => '/test/project/src',
-        getVimMode: () => false,
-=======
         getProjectRoot: () => path.join('test', 'project'),
         getTargetDir: () => path.join('test', 'project', 'src'),
->>>>>>> e9ee686a
+        getVimMode: () => false,
       } as unknown as Config,
       slashCommands: mockSlashCommands,
       commandContext: mockCommandContext,
