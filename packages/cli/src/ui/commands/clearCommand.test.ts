/**
 * @license
 * Copyright 2025 Google LLC
 * SPDX-License-Identifier: Apache-2.0
 */

import type { Mock } from 'vitest';
import { vi, describe, it, expect, beforeEach } from 'vitest';
import { clearCommand } from './clearCommand.js';
import { type CommandContext } from './types.js';
import { createMockCommandContext } from '../../test-utils/mockCommandContext.js';
<<<<<<< HEAD
import type { GeminiClient } from '@google/gemini-cli-core';
=======

// Mock the telemetry service
vi.mock('@google/gemini-cli-core', async () => {
  const actual = await vi.importActual('@google/gemini-cli-core');
  return {
    ...actual,
    uiTelemetryService: {
      resetLastPromptTokenCount: vi.fn(),
    },
  };
});

import { GeminiClient, uiTelemetryService } from '@google/gemini-cli-core';
>>>>>>> 7c3a8407

describe('clearCommand', () => {
  let mockContext: CommandContext;
  let mockResetChat: ReturnType<typeof vi.fn>;

  beforeEach(() => {
    mockResetChat = vi.fn().mockResolvedValue(undefined);
    vi.clearAllMocks();

    mockContext = createMockCommandContext({
      services: {
        config: {
          getGeminiClient: () =>
            ({
              resetChat: mockResetChat,
            }) as unknown as GeminiClient,
        },
      },
    });
  });

  it('should set debug message, reset chat, reset telemetry, and clear UI when config is available', async () => {
    if (!clearCommand.action) {
      throw new Error('clearCommand must have an action.');
    }

    await clearCommand.action(mockContext, '');

    expect(mockContext.ui.setDebugMessage).toHaveBeenCalledWith(
      'Clearing terminal and resetting chat.',
    );
    expect(mockContext.ui.setDebugMessage).toHaveBeenCalledTimes(1);

    expect(mockResetChat).toHaveBeenCalledTimes(1);
    expect(uiTelemetryService.resetLastPromptTokenCount).toHaveBeenCalledTimes(
      1,
    );
    expect(mockContext.ui.clear).toHaveBeenCalledTimes(1);

    // Check the order of operations.
    const setDebugMessageOrder = (mockContext.ui.setDebugMessage as Mock).mock
      .invocationCallOrder[0];
    const resetChatOrder = mockResetChat.mock.invocationCallOrder[0];
    const resetTelemetryOrder = (
      uiTelemetryService.resetLastPromptTokenCount as Mock
    ).mock.invocationCallOrder[0];
    const clearOrder = (mockContext.ui.clear as Mock).mock
      .invocationCallOrder[0];

    expect(setDebugMessageOrder).toBeLessThan(resetChatOrder);
    expect(resetChatOrder).toBeLessThan(resetTelemetryOrder);
    expect(resetTelemetryOrder).toBeLessThan(clearOrder);
  });

  it('should not attempt to reset chat if config service is not available', async () => {
    if (!clearCommand.action) {
      throw new Error('clearCommand must have an action.');
    }

    const nullConfigContext = createMockCommandContext({
      services: {
        config: null,
      },
    });

    await clearCommand.action(nullConfigContext, '');

    expect(nullConfigContext.ui.setDebugMessage).toHaveBeenCalledWith(
      'Clearing terminal.',
    );
    expect(mockResetChat).not.toHaveBeenCalled();
    expect(uiTelemetryService.resetLastPromptTokenCount).toHaveBeenCalledTimes(
      1,
    );
    expect(nullConfigContext.ui.clear).toHaveBeenCalledTimes(1);
  });
});<|MERGE_RESOLUTION|>--- conflicted
+++ resolved
@@ -9,9 +9,6 @@
 import { clearCommand } from './clearCommand.js';
 import { type CommandContext } from './types.js';
 import { createMockCommandContext } from '../../test-utils/mockCommandContext.js';
-<<<<<<< HEAD
-import type { GeminiClient } from '@google/gemini-cli-core';
-=======
 
 // Mock the telemetry service
 vi.mock('@google/gemini-cli-core', async () => {
@@ -24,8 +21,8 @@
   };
 });
 
-import { GeminiClient, uiTelemetryService } from '@google/gemini-cli-core';
->>>>>>> 7c3a8407
+import type { GeminiClient} from '@google/gemini-cli-core';
+import { uiTelemetryService } from '@google/gemini-cli-core';
 
 describe('clearCommand', () => {
   let mockContext: CommandContext;
