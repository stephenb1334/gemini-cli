--- conflicted
+++ resolved
@@ -255,7 +255,6 @@
       },
     },
     async () => {
-<<<<<<< HEAD
       const structuredContent = {
         ideName: 'VSCode',
       };
@@ -268,27 +267,6 @@
         ],
         structuredContent,
       };
-=======
-      const editor = vscode.window.activeTextEditor;
-      const filePath =
-        editor && editor.document.uri.scheme === 'file'
-          ? editor.document.uri.fsPath
-          : '';
-      if (filePath) {
-        return {
-          content: [{ type: 'text', text: `Active file: ${filePath}` }],
-        };
-      } else {
-        return {
-          content: [
-            {
-              type: 'text',
-              text: 'No file is currently active in the editor.',
-            },
-          ],
-        };
-      }
->>>>>>> fb0db2df
     },
   );
 
